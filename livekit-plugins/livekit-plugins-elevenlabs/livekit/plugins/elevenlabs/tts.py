--- conflicted
+++ resolved
@@ -470,12 +470,8 @@
                 ):
                     if not eos_sent:
                         raise APIStatusError(
-<<<<<<< HEAD
-                            "11labs connection closed unexpectedly, not all tokens have been consumed"
-=======
                             "11labs connection closed unexpectedly, not all tokens have been consumed",
                             request_id=request_id,
->>>>>>> 32383939
                         )
                     return
 
