from __future__ import annotations

import asyncio
import base64
import json
import os
from dataclasses import dataclass
from typing import AsyncIterable, Literal

from livekit import rtc
from livekit.agents import llm, utils
from livekit.agents.llm.function_context import _create_ai_function_info

from google import genai
from google.genai.types import (
    FunctionResponse,
    GenerationConfigDict,
    LiveClientContent,
    LiveClientToolResponse,
    LiveConnectConfigDict,
    PrebuiltVoiceConfig,
    SpeechConfig,
    VoiceConfig,
)

from ...log import logger
from .api_proto import (
    ClientEvents,
    LiveAPIModels,
    ResponseModality,
    Voice,
    _build_gemini_ctx,
    _build_tools,
)
from .transcriber import TranscriberSession, TranscriptionContent

EventTypes = Literal[
    "start_session",
    "input_speech_started",
    "response_content_added",
    "response_content_done",
    "function_calls_collected",
    "function_calls_finished",
    "function_calls_cancelled",
    "input_speech_transcription_completed",
    "agent_speech_transcription_completed",
    "agent_speech_completed",
]


@dataclass
class GeminiContent:
    response_id: str
    item_id: str
    output_index: int
    content_index: int
    text: str
    audio: list[rtc.AudioFrame]
    text_stream: AsyncIterable[str]
    audio_stream: AsyncIterable[rtc.AudioFrame]
    content_type: Literal["text", "audio"]


@dataclass
class InputTranscription:
    item_id: str
    transcript: str


@dataclass
class Capabilities:
    supports_truncate: bool


@dataclass
class ModelOptions:
    model: LiveAPIModels | str
    api_key: str | None
    voice: Voice | str
    response_modalities: ResponseModality
    vertexai: bool
    project: str | None
    location: str | None
    candidate_count: int
    temperature: float | None
    max_output_tokens: int | None
    top_p: float | None
    top_k: int | None
    presence_penalty: float | None
    frequency_penalty: float | None
    instructions: str
    enable_user_audio_transcription: bool
    enable_agent_audio_transcription: bool


class RealtimeModel:
    def __init__(
        self,
        *,
        instructions: str = "",
        model: LiveAPIModels | str = "gemini-2.0-flash-exp",
        api_key: str | None = None,
        voice: Voice | str = "Puck",
        modalities: ResponseModality = "AUDIO",
        enable_user_audio_transcription: bool = True,
        enable_agent_audio_transcription: bool = True,
        vertexai: bool = False,
        project_id: str | None = None,
        location: str | None = None,
        candidate_count: int = 1,
        temperature: float | None = None,
        max_output_tokens: int | None = None,
        top_p: float | None = None,
        top_k: int | None = None,
        presence_penalty: float | None = None,
        frequency_penalty: float | None = None,
        loop: asyncio.AbstractEventLoop | None = None,
    ):
        """
        Initializes a RealtimeModel instance for interacting with Google's Realtime API.

        Args:
            instructions (str, optional): Initial system instructions for the model. Defaults to "".
            api_key (str or None, optional): Google Gemini API key. If None, will attempt to read from the environment variable GOOGLE_API_KEY.
            modalities (ResponseModality): Modalities to use, such as ["TEXT", "AUDIO"]. Defaults to ["AUDIO"].
            model (str or None, optional): The name of the model to use. Defaults to "gemini-2.0-flash-exp".
            voice (api_proto.Voice, optional): Voice setting for audio outputs. Defaults to "Puck".
            enable_user_audio_transcription (bool, optional): Whether to enable user audio transcription. Defaults to True
            enable_agent_audio_transcription (bool, optional): Whether to enable agent audio transcription. Defaults to True
            temperature (float, optional): Sampling temperature for response generation. Defaults to 0.8.
            vertexai (bool, optional): Whether to use VertexAI for the API. Defaults to False.
                project_id (str or None, optional): The project id to use for the API. Defaults to None. (for vertexai)
                location (str or None, optional): The location to use for the API. Defaults to None. (for vertexai)
            candidate_count (int, optional): The number of candidate responses to generate. Defaults to 1.
            top_p (float, optional): The top-p value for response generation
            top_k (int, optional): The top-k value for response generation
            presence_penalty (float, optional): The presence penalty for response generation
            frequency_penalty (float, optional): The frequency penalty for response generation
            loop (asyncio.AbstractEventLoop or None, optional): Event loop to use for async operations. If None, the current event loop is used.

        Raises:
            ValueError: If the API key is not provided and cannot be found in environment variables.
        """
        super().__init__()
        self._capabilities = Capabilities(
            supports_truncate=False,
        )
        self._model = model
        self._loop = loop or asyncio.get_event_loop()
        self._api_key = api_key or os.environ.get("GOOGLE_API_KEY")
        self._project_id = project_id or os.environ.get("GOOGLE_PROJECT_ID")
        self._location = location or os.environ.get("GOOGLE_LOCATION")
        if vertexai:
            if not self._project_id or not self._location:
                raise ValueError(
                    "Project and location are required for VertexAI either via project and location or GOOGLE_PROJECT_ID and GOOGLE_LOCATION environment variables"
                )
            self._api_key = None  # VertexAI does not require an API key

        else:
            if not self._api_key:
                raise ValueError(
                    "API key is required for Google API either via api_key or GOOGLE_API_KEY environment variable"
                )

        self._rt_sessions: list[GeminiRealtimeSession] = []
        self._opts = ModelOptions(
            model=model,
            api_key=self._api_key,
            voice=voice,
            enable_user_audio_transcription=enable_user_audio_transcription,
            enable_agent_audio_transcription=enable_agent_audio_transcription,
            response_modalities=modalities,
            vertexai=vertexai,
            project=self._project_id,
            location=self._location,
            candidate_count=candidate_count,
            temperature=temperature,
            max_output_tokens=max_output_tokens,
            top_p=top_p,
            top_k=top_k,
            presence_penalty=presence_penalty,
            frequency_penalty=frequency_penalty,
            instructions=instructions,
        )

    @property
    def sessions(self) -> list[GeminiRealtimeSession]:
        return self._rt_sessions

    @property
    def capabilities(self) -> Capabilities:
        return self._capabilities

    def session(
        self,
        *,
        chat_ctx: llm.ChatContext | None = None,
        fnc_ctx: llm.FunctionContext | None = None,
    ) -> GeminiRealtimeSession:
        session = GeminiRealtimeSession(
            opts=self._opts,
            chat_ctx=chat_ctx or llm.ChatContext(),
            fnc_ctx=fnc_ctx,
            loop=self._loop,
        )
        self._rt_sessions.append(session)

        return session

    async def aclose(self) -> None:
        for session in self._rt_sessions:
            await session.aclose()


class GeminiRealtimeSession(utils.EventEmitter[EventTypes]):
    def __init__(
        self,
        *,
        opts: ModelOptions,
        chat_ctx: llm.ChatContext,
        fnc_ctx: llm.FunctionContext | None,
        loop: asyncio.AbstractEventLoop,
    ):
        """
        Initializes a GeminiRealtimeSession instance for interacting with Google's Realtime API.

        Args:
            opts (ModelOptions): The model options for the session.
            chat_ctx (llm.ChatContext): The chat context for the session.
            fnc_ctx (llm.FunctionContext or None): The function context for the session.
            loop (asyncio.AbstractEventLoop): The event loop for the session.
        """
        super().__init__()
        self._loop = loop
        self._opts = opts
        self._chat_ctx = chat_ctx
        self._fnc_ctx = fnc_ctx
        self._fnc_tasks = utils.aio.TaskSet()
        self._is_interrupted = False

        tools = []
        if self._fnc_ctx is not None:
            functions = _build_tools(self._fnc_ctx)
            tools.append({"function_declarations": functions})

        self._config = LiveConnectConfigDict(
            response_modalities=self._opts.response_modalities,
            generation_config=GenerationConfigDict(
                candidate_count=self._opts.candidate_count,
                temperature=self._opts.temperature,
                max_output_tokens=self._opts.max_output_tokens,
                top_p=self._opts.top_p,
                top_k=self._opts.top_k,
                presence_penalty=self._opts.presence_penalty,
                frequency_penalty=self._opts.frequency_penalty,
            ),
            system_instruction=self._opts.instructions,
            speech_config=SpeechConfig(
                voice_config=VoiceConfig(
                    prebuilt_voice_config=PrebuiltVoiceConfig(
                        voice_name=self._opts.voice
                    )
                )
            ),
            tools=tools,
        )
        self._client = genai.Client(
            http_options={"api_version": "v1alpha"},
            api_key=self._opts.api_key,
            vertexai=self._opts.vertexai,
            project=self._opts.project,
            location=self._opts.location,
        )
        self._main_atask = asyncio.create_task(
            self._main_task(), name="gemini-realtime-session"
        )
        if self._opts.enable_user_audio_transcription:
            self._transcriber = TranscriberSession(
                client=self._client, model=self._opts.model
            )
            self._transcriber.on("input_speech_done", self._on_input_speech_done)
        if self._opts.enable_agent_audio_transcription:
            self._agent_transcriber = TranscriberSession(
                client=self._client, model=self._opts.model
            )
            self._agent_transcriber.on("input_speech_done", self._on_agent_speech_done)
        # init dummy task
        self._init_sync_task = asyncio.create_task(asyncio.sleep(0))
        self._send_ch = utils.aio.Chan[ClientEvents]()
        self._active_response_id = None
        if chat_ctx:
            self.generate_reply(chat_ctx)

    async def aclose(self) -> None:
        if self._send_ch.closed:
            return

        self._send_ch.close()
        await self._main_atask

    @property
    def fnc_ctx(self) -> llm.FunctionContext | None:
        return self._fnc_ctx

    @fnc_ctx.setter
    def fnc_ctx(self, value: llm.FunctionContext | None) -> None:
        self._fnc_ctx = value

    def _push_audio(self, frame: rtc.AudioFrame) -> None:
        if self._opts.enable_user_audio_transcription:
            self._transcriber._push_audio(frame)
        data = base64.b64encode(frame.data).decode("utf-8")
        self._queue_msg({"mime_type": "audio/pcm", "data": data})

    def _queue_msg(self, msg: ClientEvents) -> None:
        self._send_ch.send_nowait(msg)

    def generate_reply(
        self, ctx: llm.ChatContext | llm.ChatMessage, turn_complete: bool = True
    ) -> None:
        if isinstance(ctx, llm.ChatMessage) and isinstance(ctx.content, str):
            new_chat_ctx = llm.ChatContext()
            new_chat_ctx.append(text=ctx.content, role=ctx.role)
        elif isinstance(ctx, llm.ChatContext):
            new_chat_ctx = ctx
        else:
            raise ValueError("Invalid chat context")
        gemini_ctx = _build_gemini_ctx(new_chat_ctx)
        client_content = LiveClientContent(
            turn_complete=turn_complete,
            turns=gemini_ctx,
        )
        self._queue_msg(client_content)

    def chat_ctx_copy(self) -> llm.ChatContext:
        return self._chat_ctx.copy()

    async def set_chat_ctx(self, ctx: llm.ChatContext) -> None:
        self._chat_ctx = ctx.copy()

<<<<<<< HEAD
    def _on_input_speech_done(self, content: TranscriptionContent) -> None:
        self.emit(
            "input_speech_transcription_completed",
            InputTranscription(
                item_id=content.response_id,
                transcript=content.text,
            ),
        )

        self._chat_ctx.append(text=content.text, role="user")

    def _on_agent_speech_done(self, content: TranscriptionContent) -> None:
        if not self._is_interrupted:
            self.emit(
                "agent_speech_transcription_completed",
                InputTranscription(
                    item_id=content.response_id,
                    transcript=content.text,
                ),
            )
            self._chat_ctx.append(text=content.text, role="assistant")
=======
    def cancel_response(self) -> None:
        raise NotImplementedError("cancel_response is not supported yet")

    def create_response(
        self,
        on_duplicate: Literal[
            "cancel_existing", "cancel_new", "keep_both"
        ] = "keep_both",
    ) -> None:
        raise NotImplementedError("create_response is not supported yet")

    def commit_audio_buffer(self) -> None:
        raise NotImplementedError("commit_audio_buffer is not supported yet")

    def server_vad_enabled(self) -> bool:
        return True
>>>>>>> d990e92a

    @utils.log_exceptions(logger=logger)
    async def _main_task(self):
        @utils.log_exceptions(logger=logger)
        async def _send_task():
            async for msg in self._send_ch:
                await self._session.send(input=msg)

            await self._session.send(input=".", end_of_turn=True)

        @utils.log_exceptions(logger=logger)
        async def _recv_task():
            while True:
                async for response in self._session.receive():
                    if self._active_response_id is None:
                        self._is_interrupted = False
                        self._active_response_id = utils.shortuuid()
                        text_stream = utils.aio.Chan[str]()
                        audio_stream = utils.aio.Chan[rtc.AudioFrame]()
                        content = GeminiContent(
                            response_id=self._active_response_id,
                            item_id=self._active_response_id,
                            output_index=0,
                            content_index=0,
                            text="",
                            audio=[],
                            text_stream=text_stream,
                            audio_stream=audio_stream,
                            content_type=self._opts.response_modalities,
                        )
                        self.emit("response_content_added", content)

                    server_content = response.server_content
                    if server_content:
                        model_turn = server_content.model_turn
                        if model_turn:
                            for part in model_turn.parts:
                                if part.text:
                                    content.text_stream.send_nowait(part.text)
                                if part.inline_data:
                                    frame = rtc.AudioFrame(
                                        data=part.inline_data.data,
                                        sample_rate=24000,
                                        num_channels=1,
                                        samples_per_channel=len(part.inline_data.data)
                                        // 2,
                                    )
                                    if self._opts.enable_agent_audio_transcription:
                                        self._agent_transcriber._push_audio(frame)
                                    content.audio_stream.send_nowait(frame)

                        if server_content.interrupted or server_content.turn_complete:
                            for stream in (content.text_stream, content.audio_stream):
                                if isinstance(stream, utils.aio.Chan):
                                    stream.close()

                            self.emit("agent_speech_completed")
                            self._is_interrupted = True

                            self._active_response_id = None

                    if response.tool_call:
                        if self._fnc_ctx is None:
                            raise ValueError("Function context is not set")
                        fnc_calls = []
                        for fnc_call in response.tool_call.function_calls:
                            fnc_call_info = _create_ai_function_info(
                                self._fnc_ctx,
                                fnc_call.id,
                                fnc_call.name,
                                json.dumps(fnc_call.args),
                            )
                            fnc_calls.append(fnc_call_info)

                        self.emit("function_calls_collected", fnc_calls)

                        for fnc_call_info in fnc_calls:
                            self._fnc_tasks.create_task(
                                self._run_fnc_task(fnc_call_info, content.item_id)
                            )

                    # Handle function call cancellations
                    if response.tool_call_cancellation:
                        logger.warning(
                            "function call cancelled",
                            extra={
                                "function_call_ids": response.tool_call_cancellation.function_call_ids,
                            },
                        )
                        self.emit(
                            "function_calls_cancelled",
                            response.tool_call_cancellation.function_call_ids,
                        )

        async with self._client.aio.live.connect(
            model=self._opts.model, config=self._config
        ) as session:
            self._session = session
            tasks = [
                asyncio.create_task(_send_task(), name="gemini-realtime-send"),
                asyncio.create_task(_recv_task(), name="gemini-realtime-recv"),
            ]

            try:
                await asyncio.gather(*tasks)
            finally:
                await utils.aio.gracefully_cancel(*tasks)
                await self._session.close()
                if self._opts.enable_user_audio_transcription:
                    await self._transcriber.aclose()
                if self._opts.enable_agent_audio_transcription:
                    await self._agent_transcriber.aclose()

    @utils.log_exceptions(logger=logger)
    async def _run_fnc_task(self, fnc_call_info: llm.FunctionCallInfo, item_id: str):
        logger.debug(
            "executing ai function",
            extra={
                "function": fnc_call_info.function_info.name,
            },
        )

        called_fnc = fnc_call_info.execute()
        try:
            await called_fnc.task
        except Exception as e:
            logger.exception(
                "error executing ai function",
                extra={
                    "function": fnc_call_info.function_info.name,
                },
                exc_info=e,
            )
        tool_call = llm.ChatMessage.create_tool_from_called_function(called_fnc)
        if tool_call.content is not None:
            tool_response = LiveClientToolResponse(
                function_responses=[
                    FunctionResponse(
                        name=tool_call.name,
                        id=tool_call.tool_call_id,
                        response={"result": tool_call.content},
                    )
                ]
            )
            await self._session.send(input=tool_response)

            self.emit("function_calls_finished", [called_fnc])<|MERGE_RESOLUTION|>--- conflicted
+++ resolved
@@ -317,7 +317,9 @@
         self._send_ch.send_nowait(msg)
 
     def generate_reply(
-        self, ctx: llm.ChatContext | llm.ChatMessage, turn_complete: bool = True
+        self,
+        ctx: llm.ChatContext | llm.ChatMessage,
+        turn_complete: bool = True,
     ) -> None:
         if isinstance(ctx, llm.ChatMessage) and isinstance(ctx.content, str):
             new_chat_ctx = llm.ChatContext()
@@ -339,7 +341,23 @@
     async def set_chat_ctx(self, ctx: llm.ChatContext) -> None:
         self._chat_ctx = ctx.copy()
 
-<<<<<<< HEAD
+    def cancel_response(self) -> None:
+        raise NotImplementedError("cancel_response is not supported yet")
+
+    def create_response(
+        self,
+        on_duplicate: Literal[
+            "cancel_existing", "cancel_new", "keep_both"
+        ] = "keep_both",
+    ) -> None:
+        raise NotImplementedError("create_response is not supported yet")
+
+    def commit_audio_buffer(self) -> None:
+        raise NotImplementedError("commit_audio_buffer is not supported yet")
+
+    def server_vad_enabled(self) -> bool:
+        return True
+
     def _on_input_speech_done(self, content: TranscriptionContent) -> None:
         self.emit(
             "input_speech_transcription_completed",
@@ -361,24 +379,6 @@
                 ),
             )
             self._chat_ctx.append(text=content.text, role="assistant")
-=======
-    def cancel_response(self) -> None:
-        raise NotImplementedError("cancel_response is not supported yet")
-
-    def create_response(
-        self,
-        on_duplicate: Literal[
-            "cancel_existing", "cancel_new", "keep_both"
-        ] = "keep_both",
-    ) -> None:
-        raise NotImplementedError("create_response is not supported yet")
-
-    def commit_audio_buffer(self) -> None:
-        raise NotImplementedError("commit_audio_buffer is not supported yet")
-
-    def server_vad_enabled(self) -> bool:
-        return True
->>>>>>> d990e92a
 
     @utils.log_exceptions(logger=logger)
     async def _main_task(self):
